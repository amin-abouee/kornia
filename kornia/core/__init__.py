<<<<<<< HEAD
from ._backend import Module, Tensor, concatenate, stack

__all__ = ["concatenate", "stack", "Module", "Tensor"]
=======
from ._backend import Module, Parameter, Tensor, as_tensor, concatenate, normalize, rand, stack

__all__ = ["concatenate", "Module", "Tensor", "Parameter", "normalize", "stack", "as_tensor", "rand"]
>>>>>>> fc7e3daf
<|MERGE_RESOLUTION|>--- conflicted
+++ resolved
@@ -1,9 +1,3 @@
-<<<<<<< HEAD
-from ._backend import Module, Tensor, concatenate, stack
-
-__all__ = ["concatenate", "stack", "Module", "Tensor"]
-=======
 from ._backend import Module, Parameter, Tensor, as_tensor, concatenate, normalize, rand, stack
 
-__all__ = ["concatenate", "Module", "Tensor", "Parameter", "normalize", "stack", "as_tensor", "rand"]
->>>>>>> fc7e3daf
+__all__ = ["concatenate", "Module", "Tensor", "Parameter", "normalize", "stack", "as_tensor", "rand"]