import warnings
from itertools import zip_longest
from typing import Any, Dict, List, Optional, Tuple, Union, cast

from torch import Tensor

from kornia.augmentation import (
    AugmentationBase3D,
    GeometricAugmentationBase2D,
    IntensityAugmentationBase2D,
    RandomErasing,
)
from kornia.augmentation._2d.mix.base import MixAugmentationBaseV2
from kornia.augmentation.base import _AugmentationBase
from kornia.augmentation.container.base import SequentialBase
from kornia.augmentation.container.image import ImageSequential, ParamItem
from kornia.augmentation.container.patch import PatchSequential
from kornia.augmentation.container.utils import ApplyInverse
from kornia.augmentation.container.video import VideoSequential
from kornia.constants import DataKey, Resample
from kornia.geometry.boxes import Boxes
from kornia.utils import eye_like

__all__ = ["AugmentationSequential"]


class AugmentationSequential(ImageSequential):
    r"""AugmentationSequential for handling multiple input types like inputs, masks, keypoints at once.

    .. image:: https://kornia-tutorials.readthedocs.io/en/latest/_images/data_augmentation_sequential_5_1.png
        :width: 49 %
    .. image:: https://kornia-tutorials.readthedocs.io/en/latest/_images/data_augmentation_sequential_7_0.png
        :width: 49 %

    Args:
        *args: a list of kornia augmentation modules.
        data_keys: the input type sequential for applying augmentations.
            Accepts "input", "mask", "bbox", "bbox_xyxy", "bbox_xywh", "keypoints".
        same_on_batch: apply the same transformation across the batch.
            If None, it will not overwrite the function-wise settings.
        keepdim: whether to keep the output shape the same as input (True) or broadcast it
            to the batch form (False). If None, it will not overwrite the function-wise settings.
        random_apply: randomly select a sublist (order agnostic) of args to
            apply transformation.
            If int, a fixed number of transformations will be selected.
            If (a,), x number of transformations (a <= x <= len(args)) will be selected.
            If (a, b), x number of transformations (a <= x <= b) will be selected.
            If True, the whole list of args will be processed as a sequence in a random order.
            If False, the whole list of args will be processed as a sequence in original order.
        extra_args: to control the behaviour for each datakeys. By default, masks are handled
            by nearest interpolation strategies.

    .. note::
        Mix augmentations (e.g. RandomMixUp, RandomCutMix) can only be working with "input" data key.
        It is not clear how to deal with the conversions of masks, bounding boxes and keypoints.

    .. note::
        See a working example `here <https://kornia-tutorials.readthedocs.io/en/
        latest/data_augmentation_sequential.html>`__.

    Examples:
        >>> import kornia
        >>> input = torch.randn(2, 3, 5, 6)
        >>> mask = torch.ones(2, 3, 5, 6)
        >>> bbox = torch.tensor([[
        ...     [1., 1.],
        ...     [2., 1.],
        ...     [2., 2.],
        ...     [1., 2.],
        ... ]]).expand(2, -1, -1)
        >>> points = torch.tensor([[[1., 1.]]]).expand(2, -1, -1)
        >>> aug_list = AugmentationSequential(
        ...     kornia.augmentation.ColorJiggle(0.1, 0.1, 0.1, 0.1, p=1.0),
        ...     kornia.augmentation.RandomAffine(360, p=1.0),
        ...     data_keys=["input", "mask", "bbox", "keypoints"],
        ...     same_on_batch=False,
        ...     random_apply=10,
        ... )
        >>> out = aug_list(input, mask, bbox, points)
        >>> [o.shape for o in out]
        [torch.Size([2, 3, 5, 6]), torch.Size([2, 3, 5, 6]), torch.Size([2, 4, 2]), torch.Size([2, 1, 2])]
        >>> # apply the exact augmentation again.
        >>> out_rep = aug_list(input, mask, bbox, points, params=aug_list._params)
        >>> [(o == o_rep).all() for o, o_rep in zip(out, out_rep)]
        [tensor(True), tensor(True), tensor(True), tensor(True)]
        >>> # inverse the augmentations
        >>> out_inv = aug_list.inverse(*out)
        >>> [o.shape for o in out_inv]
        [torch.Size([2, 3, 5, 6]), torch.Size([2, 3, 5, 6]), torch.Size([2, 4, 2]), torch.Size([2, 1, 2])]

    This example demonstrates the integration of VideoSequential and AugmentationSequential.

        >>> import kornia
        >>> input = torch.randn(2, 3, 5, 6)[None]
        >>> mask = torch.ones(2, 3, 5, 6)[None]
        >>> bbox = torch.tensor([[
        ...     [1., 1.],
        ...     [2., 1.],
        ...     [2., 2.],
        ...     [1., 2.],
        ... ]]).expand(2, -1, -1)[None]
        >>> points = torch.tensor([[[1., 1.]]]).expand(2, -1, -1)[None]
        >>> aug_list = AugmentationSequential(
        ...     VideoSequential(
        ...         kornia.augmentation.ColorJiggle(0.1, 0.1, 0.1, 0.1, p=1.0),
        ...         kornia.augmentation.RandomAffine(360, p=1.0),
        ...     ),
        ...     data_keys=["input", "mask", "bbox", "keypoints"]
        ... )
        >>> out = aug_list(input, mask, bbox, points)
        >>> [o.shape for o in out]
        [torch.Size([1, 2, 3, 5, 6]), torch.Size([1, 2, 3, 5, 6]), torch.Size([1, 2, 4, 2]), torch.Size([1, 2, 1, 2])]

    Perform ``OneOf`` transformation with ``random_apply=1`` and ``random_apply_weights`` in ``AugmentationSequential``.

        >>> import kornia
        >>> input = torch.randn(2, 3, 5, 6)[None]
        >>> mask = torch.ones(2, 3, 5, 6)[None]
        >>> bbox = torch.tensor([[
        ...     [1., 1.],
        ...     [2., 1.],
        ...     [2., 2.],
        ...     [1., 2.],
        ... ]]).expand(2, -1, -1)[None]
        >>> points = torch.tensor([[[1., 1.]]]).expand(2, -1, -1)[None]
        >>> aug_list = AugmentationSequential(
        ...     VideoSequential(
        ...         kornia.augmentation.RandomAffine(360, p=1.0),
        ...     ),
        ...     VideoSequential(
        ...         kornia.augmentation.ColorJiggle(0.1, 0.1, 0.1, 0.1, p=1.0),
        ...     ),
        ...     data_keys=["input", "mask", "bbox", "keypoints"],
        ...     random_apply=1,
        ...     random_apply_weights=[0.5, 0.3]
        ... )
        >>> out = aug_list(input, mask, bbox, points)
        >>> [o.shape for o in out]
        [torch.Size([1, 2, 3, 5, 6]), torch.Size([1, 2, 3, 5, 6]), torch.Size([1, 2, 4, 2]), torch.Size([1, 2, 1, 2])]
    """

    def __init__(
        self,
        *args: Union[_AugmentationBase, ImageSequential],
        data_keys: List[Union[str, int, DataKey]] = [DataKey.INPUT],
        same_on_batch: Optional[bool] = None,
        return_transform: Optional[bool] = None,
        keepdim: Optional[bool] = None,
        random_apply: Union[int, bool, Tuple[int, int]] = False,
        random_apply_weights: Optional[List[float]] = None,
        extra_args: Dict[DataKey, Dict[str, Any]] = {DataKey.MASK: dict(resample=Resample.NEAREST, align_corners=True)},
    ) -> None:
        super().__init__(
            *args,
            same_on_batch=same_on_batch,
            return_transform=return_transform,
            keepdim=keepdim,
            random_apply=random_apply,
            random_apply_weights=random_apply_weights,
        )

        self.data_keys = [DataKey.get(inp) for inp in data_keys]

        if not all(in_type in DataKey for in_type in self.data_keys):
            raise AssertionError(f"`data_keys` must be in {DataKey}. Got {data_keys}.")

        if self.data_keys[0] != DataKey.INPUT:
            raise NotImplementedError(f"The first input must be {DataKey.INPUT}.")

        self.contains_video_sequential: bool = False
        self.contains_3d_augmentation: bool = False
        for arg in args:
            if isinstance(arg, PatchSequential) and not arg.is_intensity_only():
                warnings.warn("Geometric transformation detected in PatchSeqeuntial, which would break bbox, mask.")
            if isinstance(arg, VideoSequential):
                self.contains_video_sequential = True
            # NOTE: only for images are supported for 3D.
            if isinstance(arg, AugmentationBase3D):
                self.contains_3d_augmentation = True
        self._transform_matrix: Optional[Tensor] = None
        self.extra_args = extra_args

    def identity_matrix(self, input: Tensor) -> Tensor:
        """Return identity matrix."""
        if self.contains_3d_augmentation:
            return eye_like(4, input)
        else:
            return eye_like(3, input)

    @property
    def transform_matrix(self) -> Optional[Tensor]:
        return self._transform_matrix

    def inverse(  # type: ignore
        self,
        *args: Tensor,
        params: Optional[List[ParamItem]] = None,
        data_keys: Optional[List[Union[str, int, DataKey]]] = None,
    ) -> Union[Tensor, List[Tensor]]:
        """Reverse the transformation applied.

        Number of input tensors must align with the number of``data_keys``. If ``data_keys`` is not set, use
        ``self.data_keys`` by default.
        """
        if data_keys is None:
            data_keys = cast(List[Union[str, int, DataKey]], self.data_keys)

        _data_keys: List[DataKey] = [DataKey.get(inp) for inp in data_keys]

        if len(args) != len(data_keys):
            raise AssertionError(
                "The number of inputs must align with the number of data_keys, "
                f"Got {len(args)} and {len(data_keys)}."
            )

        args = self._arguments_preproc(*args, data_keys=_data_keys)

        if params is None:
            if self._params is None:
                raise ValueError(
                    "No parameters available for inversing, please run a forward pass first "
                    "or passing valid params into this function."
                )
            params = self._params

        outputs: List[Tensor] = [None] * len(data_keys)  # type: ignore
        for idx, (arg, dcate) in enumerate(zip(args, data_keys)):

            if DataKey.INPUT in self.extra_args:
                extra_args = self.extra_args[DataKey.INPUT]
            else:
                extra_args = {}

            if dcate == DataKey.INPUT and isinstance(arg, (tuple, list)):
                input, _ = arg  # ignore the transformation matrix whilst inverse
            # Using tensors straight-away
            elif isinstance(arg, (Boxes,)):
                input = arg.data  # all boxes are in (B, N, 4, 2) format now.
            else:
                input = arg
            for (name, module), param in zip_longest(list(self.get_forward_sequence(params))[::-1], params[::-1]):
                if isinstance(module, (_AugmentationBase, ImageSequential)):
                    # TODO(jian): verify what's happening here. Mypy was complaining,
                    param = params[name] if name in params else param  # type: ignore
                else:
                    param = None
                if (
                    isinstance(module, IntensityAugmentationBase2D)
                    and dcate in DataKey
                    and not isinstance(module, RandomErasing)
                ):
                    pass  # Do nothing
                elif isinstance(module, ImageSequential) and module.is_intensity_only() and dcate in DataKey:
                    pass  # Do nothing
                elif isinstance(module, VideoSequential) and dcate not in [DataKey.INPUT, DataKey.MASK]:
                    batch_size: int = input.size(0)
                    input = input.view(-1, *input.shape[2:])
                    input = ApplyInverse.inverse_by_key(input, module, param, dcate, extra_args=extra_args)
                    input = input.view(batch_size, -1, *input.shape[1:])
                elif isinstance(module, PatchSequential):
                    raise NotImplementedError("Geometric involved PatchSequential is not supported.")
                elif isinstance(module, (AugmentationSequential)) and dcate in DataKey:
                    # AugmentationSequential shall not take the extra_args arguments.
                    input = ApplyInverse.inverse_by_key(input, module, param, dcate)
                elif (
                    isinstance(module, (GeometricAugmentationBase2D, ImageSequential, RandomErasing))
                    and dcate in DataKey
                ):
                    input = ApplyInverse.inverse_by_key(input, module, param, dcate, extra_args=extra_args)
                elif isinstance(module, (SequentialBase,)):
                    raise ValueError(f"Unsupported Sequential {module}.")
                else:
                    raise NotImplementedError(f"data_key {dcate} is not implemented for {module}.")
            if isinstance(arg, (Boxes,)):
                arg._data = input
                outputs[idx] = arg.to_tensor()
            else:
                outputs[idx] = input

        if len(outputs) == 1 and isinstance(outputs, (tuple, list)):
            return outputs[0]

        return outputs

    def __packup_output__(  # type: ignore
        self, output: List[Tensor], label: Optional[Tensor] = None
    ) -> Union[Tensor, Tuple[Tensor, Optional[Tensor]], List[Tensor], Tuple[List[Tensor], Optional[Tensor]]]:
        if len(output) == 1 and isinstance(output, (tuple, list)) and self.return_label:
            return output[0], label
        if len(output) == 1 and isinstance(output, (tuple, list)):
            return output[0]
        if self.return_label:
            return output, label
        return output

    def _validate_args_datakeys(self, *args: Tensor, data_keys: List[DataKey]):
        if len(args) != len(data_keys):
            raise AssertionError(
                f"The number of inputs must align with the number of data_keys. Got {len(args)} and {len(data_keys)}."
            )
        # TODO: validate args batching, and its consistency

    def _arguments_preproc(self, *args: Tensor, data_keys: List[DataKey]):
        inp: List[Any] = []
        for arg, dcate in zip(args, data_keys):
            if DataKey.get(dcate) in [DataKey.INPUT, DataKey.MASK, DataKey.KEYPOINTS]:
                inp.append(arg)
            elif DataKey.get(dcate) in [DataKey.BBOX, DataKey.BBOX_XYXY, DataKey.BBOX_XYWH]:
                if DataKey.get(dcate) in [DataKey.BBOX]:
                    mode = "vertices_plus"
                elif DataKey.get(dcate) in [DataKey.BBOX_XYXY]:
                    mode = "xyxy"
                elif DataKey.get(dcate) in [DataKey.BBOX_XYWH]:
                    mode = "xywh"
                else:
                    raise ValueError(f"Unsupported mode `{DataKey.get(dcate).name}`.")
                inp.append(Boxes.from_tensor(arg, mode=mode))  # type: ignore
            else:
                raise NotImplementedError(f"input type of {dcate} is not implemented.")
        return inp

    def forward(  # type: ignore
        self,
        *args: Tensor,
        label: Optional[Tensor] = None,
        params: Optional[List[ParamItem]] = None,
        data_keys: Optional[List[Union[str, int, DataKey]]] = None,
    ) -> Union[Tensor, Tuple[Tensor, Optional[Tensor]], List[Tensor], Tuple[List[Tensor], Optional[Tensor]]]:
        """Compute multiple tensors simultaneously according to ``self.data_keys``."""
        _data_keys: List[DataKey]
        if data_keys is None:
            _data_keys = self.data_keys
        else:
            _data_keys = [DataKey.get(inp) for inp in data_keys]
            self.data_keys = _data_keys
        self._validate_args_datakeys(*args, data_keys=_data_keys)

        args = self._arguments_preproc(*args, data_keys=_data_keys)

        if params is None:
            # image data must exist if params is not provided.
            if DataKey.INPUT in _data_keys:
                _input = args[_data_keys.index(DataKey.INPUT)]
                inp = _input
                if isinstance(inp, (tuple, list)):
                    raise ValueError(f"`INPUT` should be a tensor but `{type(inp)}` received.")
                # A video input shall be BCDHW while an image input shall be BCHW
                if self.contains_video_sequential or self.contains_3d_augmentation:
                    _, out_shape = self.autofill_dim(inp, dim_range=(3, 5))
                else:
                    _, out_shape = self.autofill_dim(inp, dim_range=(2, 4))
                params = self.forward_parameters(out_shape)
            else:
                raise ValueError("`params` must be provided whilst INPUT is not in data_keys.")

        outputs: List[Tensor] = [None] * len(_data_keys)  # type: ignore

        self.return_label = self.return_label or label is not None or self.contains_label_operations(params)

        for idx, (arg, dcate) in enumerate(zip(args, _data_keys)):
            # Forward the param to all input data keys
            if dcate in self.extra_args:
                extra_args = self.extra_args[dcate]
            else:
                extra_args = {}

            if dcate == DataKey.INPUT:
                _inp = args[idx]

                _out = super().forward(_inp, label, params=params, extra_args=extra_args)  # type: ignore
                self._transform_matrix = self.get_transformation_matrix(_inp, params=params)
                if self.return_label:
                    _input, label = cast(Tuple[Tensor, Tensor], _out)
                else:
                    _input = cast(Tensor, _out)
                outputs[idx] = _input
                # NOTE: Skip the rest here.
                continue

            # Using tensors straight-away
            if isinstance(arg, (Boxes,)):
                input = arg.data  # all boxes are in (B, N, 4, 2) format now.
            else:
                input = arg

            for param in params:
                module = self.get_submodule(param.name)
                if (
                    isinstance(module, IntensityAugmentationBase2D)
                    and dcate in DataKey
                    and not isinstance(module, RandomErasing)
                ):
                    pass  # Do nothing
                elif isinstance(module, ImageSequential) and module.is_intensity_only() and dcate in DataKey:
                    pass  # Do nothing
                elif isinstance(module, VideoSequential) and dcate not in [DataKey.INPUT, DataKey.MASK]:
                    batch_size: int = input.size(0)
                    input = input.view(-1, *input.shape[2:])
                    input, label = ApplyInverse.apply_by_key(input, label, module, param, dcate, extra_args=extra_args)
                    input = input.view(batch_size, -1, *input.shape[1:])
                elif isinstance(module, PatchSequential):
                    raise NotImplementedError("Geometric involved PatchSequential is not supported.")
                elif (
                    isinstance(module, (GeometricAugmentationBase2D, ImageSequential, RandomErasing))
                    and dcate in DataKey
                ):
                    input, label = ApplyInverse.apply_by_key(input, label, module, param, dcate, extra_args=extra_args)
<<<<<<< HEAD
=======
                elif isinstance(module, MixAugmentationBaseV2):
                    if dcate in [DataKey.BBOX_XYXY, DataKey.BBOX_XYWH]:
                        dcate = DataKey.BBOX
                    input = module(input, params=param.data, data_keys=[dcate])
>>>>>>> fc7e3daf
                elif isinstance(module, (SequentialBase,)):
                    raise ValueError(f"Unsupported Sequential {module}.")
                else:
                    raise NotImplementedError(f"data_key {dcate} is not implemented for {module}.")

            if isinstance(arg, (Boxes,)):
                arg._data = input
                outputs[idx] = arg.to_tensor()
            else:
                outputs[idx] = input

        return self.__packup_output__(outputs, label)<|MERGE_RESOLUTION|>--- conflicted
+++ resolved
@@ -405,13 +405,10 @@
                     and dcate in DataKey
                 ):
                     input, label = ApplyInverse.apply_by_key(input, label, module, param, dcate, extra_args=extra_args)
-<<<<<<< HEAD
-=======
                 elif isinstance(module, MixAugmentationBaseV2):
                     if dcate in [DataKey.BBOX_XYXY, DataKey.BBOX_XYWH]:
                         dcate = DataKey.BBOX
                     input = module(input, params=param.data, data_keys=[dcate])
->>>>>>> fc7e3daf
                 elif isinstance(module, (SequentialBase,)):
                     raise ValueError(f"Unsupported Sequential {module}.")
                 else:
