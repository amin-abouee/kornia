--- conflicted
+++ resolved
@@ -271,21 +271,12 @@
 
         # Define as 1 for broadcasting
         res_mat: Optional[Tensor] = None
-<<<<<<< HEAD
-        params_list: List[ParamItem] = params if params is not None else []
-
-        for (_, module), param_item in zip(named_modules, params_list):
-            if isinstance(module, (_AugmentationBase,)) and not isinstance(module, (MixAugmentationBase,)):
-                param_data = cast(Dict[str, Tensor], param_item.data)
-                to_apply = param_data['batch_prob']  # type: ignore
-=======
         for (_, module), param in zip(named_modules, params if params is not None else []):
             if isinstance(module, (_AugmentationBase,)) and not isinstance(
                 module, (MixAugmentationBase, MixAugmentationBaseV2)
             ):
                 pdata = cast(Dict[str, Tensor], param.data)
                 to_apply = pdata['batch_prob']  # type: ignore
->>>>>>> fc7e3daf
                 ori_shape = input.shape
                 try:
                     input = module.transform_tensor(input)
@@ -296,11 +287,7 @@
                 if recompute:
                     mat: Tensor = self.identity_matrix(input)
                     flags = override_parameters(module.flags, extra_args, in_place=False)
-<<<<<<< HEAD
-                    mat[to_apply] = module.compute_transformation(input[to_apply], param_data, flags)  # type: ignore
-=======
                     mat[to_apply] = module.compute_transformation(input[to_apply], param.data, flags)  # type: ignore
->>>>>>> fc7e3daf
                 else:
                     mat = torch.as_tensor(module._transform_matrix, device=input.device, dtype=input.dtype)
                 res_mat = mat if res_mat is None else mat @ res_mat
@@ -312,11 +299,7 @@
                 if isinstance(module, (kornia.augmentation.AugmentationSequential,)) and not recompute:
                     mat = torch.as_tensor(module._transform_matrix, device=input.device, dtype=input.dtype)
                 else:
-<<<<<<< HEAD
-                    maybe_param_data = cast(Optional[List[ParamItem]], param_item.data)
-=======
                     maybe_param_data = cast(Optional[List[ParamItem]], param.data)
->>>>>>> fc7e3daf
                     _mat = module.get_transformation_matrix(
                         input, maybe_param_data, recompute=recompute, extra_args=extra_args
                     )  # type: ignore
