--- conflicted
+++ resolved
@@ -426,7 +426,6 @@
         if params is None:
             height, width = self.infer_image_shape(input)
             batch_size: int = self.infer_batch_size(input)
-<<<<<<< HEAD
             params = self.get_params(batch_size, self.degrees)
         return super().forward(input, params)
 
@@ -551,8 +550,4 @@
                 batch_shape = input.shape
             params = RandomResizedCrop.get_params(
                 batch_size, (batch_shape[-2], batch_shape[-1]), self.size, self.scale, self.ratio)
-        return super().forward(input, params)
-=======
-            self.set_params(batch_size, self.degrees)
-        return super().forward(input, self._params)
->>>>>>> 3330f209
+        return super().forward(input, params)