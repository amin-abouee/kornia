--- conflicted
+++ resolved
@@ -3,7 +3,6 @@
 
 .. currentmodule:: kornia.augmentation
 
-<<<<<<< HEAD
 The functions in this section perform various data augmentation operations
 
 .. autofunction:: random_hflip 
@@ -12,19 +11,15 @@
 .. autofunction:: random_rectangle_erase
 .. autofunction:: random_grayscale
 .. autofunction:: random_rotation
-=======
+
 The classes in this section perform various data augmentation operations
->>>>>>> b41ed78f
 
 .. autoclass:: RandomHorizontalFlip
 .. autoclass:: RandomVerticalFlip
 .. autoclass:: RandomRectangleErasing
 .. autoclass:: RandomGrayscale
-<<<<<<< HEAD
 .. autoclass:: RandomRotation
-=======
 .. autoclass:: ColorJitter
 
 .. automodule:: kornia.augmentation.functional
-    :members:
->>>>>>> b41ed78f
+    :members: