--- conflicted
+++ resolved
@@ -16,7 +16,6 @@
 
     def test_rgb_to_hls(self, device):
 
-<<<<<<< HEAD
         data = torch.tensor([[[0.4237059, 0.1935902, 0.8585021, 0.3790484, 0.1389151],
                               [0.5933651, 0.0474544, 0.2801555, 0.1691061, 0.9221829],
                               [0.2351739, 0.5852075, 0.5789326, 0.8411915, 0.5960411],
@@ -34,6 +33,7 @@
                               [0.9660432, 0.5287710, 0.6654660, 0.3797526, 0.4981400],
                               [0.7422802, 0.9926301, 0.5334370, 0.7852844, 0.4397180],
                               [0.2281681, 0.2560037, 0.5134379, 0.5800887, 0.8685090]]])
+        data = data.to(device)
 
         # OpenCV
         h_expected = torch.tensor([[4.5945477, 4.268469, 0.9738468, 2.2731707, 3.269344],
@@ -41,33 +41,34 @@
                                    [4.003296, 5.4079432, 4.566101, 5.869351, 1.8194631],
                                    [3.2098956, 4.271444, 0.29820946, 4.7041655, 0.7340856],
                                    [0.78329855, 2.2872903, 5.3016634, 5.634379, 3.382815]])
+        h_expected = h_expected.to(device)
+
         l_expected = torch.tensor([[0.48054275, 0.51843, 0.44070444, 0.5224365, 0.33946657],
                                    [0.2985475, 0.18669781, 0.45586777, 0.5633283, 0.5373864],
                                    [0.6006086, 0.41335985, 0.5978296, 0.45972168, 0.6845894],
                                    [0.38564888, 0.80442977, 0.6957935, 0.48032972, 0.6066474],
                                    [0.5889454, 0.53727096, 0.2848544, 0.5161035, 0.7544351]])
+        l_expected = l_expected.to(device)
         s_expected = torch.tensor([[0.5255313, 0.79561585, 0.9480225, 0.30024928, 0.59078425],
                                    [0.98750657, 0.7458223, 0.3854456, 0.90278864, 0.8317882],
                                    [0.9149786, 0.4157338, 0.16817844, 0.82978433, 0.5911325],
                                    [0.9247565, 0.9623155, 0.53370523, 0.63488615, 0.4243758],
                                    [0.8776869, 0.96239233, 0.91754496, 0.55295944, 0.46453667]])
-=======
-        data = torch.rand(3, 5, 5).to(device)
-
-        # OpenCV
-        data_cv = kornia.tensor_to_image(data.clone())
-
-        expected = cv2.cvtColor(data_cv, cv2.COLOR_RGB2HLS)
-        expected = kornia.image_to_tensor(expected, True).to(device)
-        expected[0] = 2 * math.pi * expected[0] / 360.
->>>>>>> ebcf79b7
+        s_expected = s_expected.to(device)
 
         f = kornia.color.RgbToHls()
-        assert_allclose(f(data), expected)
+        result = f(data)
+
+        h = result[0, :, :]
+        l = result[1, :, :]
+        s = result[2, :, :]
+
+        assert_allclose(h, h_expected)
+        assert_allclose(l, l_expected)
+        assert_allclose(s, s_expected)
 
     def test_batch_rgb_to_hls(self, device):
 
-<<<<<<< HEAD
         data = torch.tensor([[[0.4237059, 0.1935902, 0.8585021, 0.3790484, 0.1389151],
                               [0.5933651, 0.0474544, 0.2801555, 0.1691061, 0.9221829],
                               [0.2351739, 0.5852075, 0.5789326, 0.8411915, 0.5960411],
@@ -85,6 +86,7 @@
                               [0.9660432, 0.5287710, 0.6654660, 0.3797526, 0.4981400],
                               [0.7422802, 0.9926301, 0.5334370, 0.7852844, 0.4397180],
                               [0.2281681, 0.2560037, 0.5134379, 0.5800887, 0.8685090]]])
+        data = data.to(device)
 
         # OpenCV
         expected = torch.tensor([[[4.5945477, 4.268469, 0.9738468, 2.2731707, 3.269344],
@@ -104,40 +106,28 @@
                                   [0.9149786, 0.4157338, 0.16817844, 0.82978433, 0.5911325],
                                   [0.9247565, 0.9623155, 0.53370523, 0.63488615, 0.4243758],
                                   [0.8776869, 0.96239233, 0.91754496, 0.55295944, 0.46453667]]])
-=======
-        data = torch.rand(3, 5, 5).to(device)
-
-        # OpenCV
-        data_cv = kornia.tensor_to_image(data.clone())
-
-        expected = cv2.cvtColor(data_cv, cv2.COLOR_RGB2HLS)
-        expected = kornia.image_to_tensor(expected, False).to(device)
-        expected[:, 0] = 2 * math.pi * expected[:, 0] / 360.
->>>>>>> ebcf79b7
+        expected = expected.to(device)
 
         # Kornia
         f = kornia.color.RgbToHls()
 
         data = data.repeat(2, 1, 1, 1)  # 2x3x5x5
-<<<<<<< HEAD
-
         expected = expected.repeat(2, 1, 1, 1)  # 2x3x5x5
-        assert_allclose(f(data), expected)
-
-    def test_nan_rgb_to_hls(self):
-
-        data = torch.ones(1, 5, 5)  # 3x5x5
-        data = data.repeat(3, 1, 1)  # 2x3x5x5
-
-        # OpenCV
-        expected = torch.cat([torch.zeros(1, 5, 5), torch.ones(1, 5, 5), torch.zeros(1, 5, 5)], dim=0)
+
+        assert_allclose(f(data), expected)
+
+    def test_nan_rgb_to_hls(self, device):
+
+        data = torch.ones(1, 5, 5).to(device)  # 3x5x5
+        data = data.repeat(2, 3, 1, 1)  # 2x3x5x5
+
+        # OpenCV
+        expected = torch.cat([torch.zeros(1, 5, 5), torch.ones(1, 5, 5), torch.zeros(1, 5, 5)], dim=0).to(device)
+        expected = expected.repeat(2, 1, 1, 1)  # 2x3x5x5
 
         # Kornia
         f = kornia.color.RgbToHls()
 
-=======
-        expected = expected.repeat(2, 1, 1, 1)  # 2x3x5x5
->>>>>>> ebcf79b7
         assert_allclose(f(data), expected)
 
     def test_gradcheck(self, device):
@@ -151,12 +141,8 @@
     @pytest.mark.skip(reason="turn off all jit for a while")
     def test_jit(self, device):
         @torch.jit.script
-<<<<<<< HEAD
-        def op_script(data: torch.tensor) -> torch.Tensor:
-
-=======
         def op_script(data: torch.Tensor) -> torch.Tensor:
->>>>>>> ebcf79b7
+
             return kornia.rgb_to_hls(data)
 
             data = torch.tensor([[[[21., 22.],
@@ -178,7 +164,6 @@
 
     def test_hls_to_rgb(self, device):
 
-<<<<<<< HEAD
         data = torch.tensor([[[0.5513626, 0.8487718, 0.1822479, 0.2851745, 0.2669488],
                               [0.7596772, 0.4565057, 0.6181599, 0.3852497, 0.7746902],
                               [0.5742747, 0.1957062, 0.7530835, 0.2104362, 0.9449323],
@@ -196,6 +181,7 @@
                               [0.0803350, 0.9432759, 0.0241543, 0.8292291, 0.7745832],
                               [0.3707901, 0.0851424, 0.5805428, 0.1098685, 0.4238486],
                               [0.1058410, 0.0816052, 0.5792874, 0.9578886, 0.6281684]]])  # 3x5x5
+        data = data.to(device)
 
         # OpenCV
         r_expected = torch.tensor([[0.21650219, 0.01911971, 0.91374826, 0.1760952, 0.10979544],
@@ -203,30 +189,21 @@
                                    [0.7321301, 0.8110298, 0.4724091, 0.96834683, 0.2910835],
                                    [0.935407, 0.6478001, 0.615513, 0.3506698, 0.89171433],
                                    [0.0945498, 0.6919248, 0.98795897, 0.25782573, 0.08763295]])
+        r_expected = r_expected.to(device)
+
         g_expected = torch.tensor([[0.48587522, 0.017571, 0.9437648, 0.5853925, 0.13439366],
                                    [0.30897713, 0.18483935, 0.8082967, 0.75936294, 0.25883088],
                                    [0.7542145, 0.97218925, 0.46058673, 0.9910847, 0.03697497],
                                    [0.8592784, 0.675717, 0.8979618, 0.28124255, 0.8925654],
                                    [0.07645091, 0.6548674, 0.99254686, 0.500144, 0.38372523]])
+        g_expected = g_expected.to(device)
+
         b_expected = torch.tensor([[0.60586834, 0.01897625, 0.62269044, 0.00976634, 0.09351197],
                                    [0.93256867, 0.14439031, 0.89391685, 0.49867177, 0.2600806],
                                    [0.7719684, 0.04724807, 0.48338777, 0.904503, 0.12093388],
                                    [0.8630215, 0.6153573, 0.85029656, 0.34361976, 0.73449594],
                                    [0.08502806, 0.6371759, 0.99679226, 0.9840369, 0.16492467]])
-=======
-        data = torch.rand(3, 5, 5).to(device)
-
-        # OpenCV
-        data_cv = kornia.tensor_to_image(data.clone())
-        data_cv[:, :, 0] = 360 * data_cv[:, :, 0]
-
-        expected = cv2.cvtColor(data_cv, cv2.COLOR_HLS2RGB)
-        expected = kornia.image_to_tensor(expected, True).to(device)
-
-        r_expected = expected[0]
-        g_expected = expected[1]
-        b_expected = expected[2]
->>>>>>> ebcf79b7
+        b_expected = b_expected.to(device)
 
         # Kornia
         f = kornia.color.HlsToRgb()
@@ -243,7 +220,6 @@
 
     def test_batch_hls_to_rgb(self, device):
 
-<<<<<<< HEAD
         data = torch.tensor([[[0.5513626, 0.8487718, 0.1822479, 0.2851745, 0.2669488],
                               [0.7596772, 0.4565057, 0.6181599, 0.3852497, 0.7746902],
                               [0.5742747, 0.1957062, 0.7530835, 0.2104362, 0.9449323],
@@ -261,6 +237,9 @@
                               [0.0803350, 0.9432759, 0.0241543, 0.8292291, 0.7745832],
                               [0.3707901, 0.0851424, 0.5805428, 0.1098685, 0.4238486],
                               [0.1058410, 0.0816052, 0.5792874, 0.9578886, 0.6281684]]])  # 3x5x5
+        data = data.to(device)
+        data[0] = 2 * pi * data[0]
+        data = data.repeat(2, 1, 1, 1)  # 2x3x5x5
 
         # OpenCV
         expected = torch.tensor([[[0.21650219, 0.01911971, 0.91374826, 0.1760952, 0.10979544],
@@ -280,27 +259,11 @@
                                   [0.7719684, 0.04724807, 0.48338777, 0.904503, 0.12093388],
                                   [0.8630215, 0.6153573, 0.85029656, 0.34361976, 0.73449594],
                                   [0.08502806, 0.6371759, 0.99679226, 0.9840369, 0.16492467]]])
-=======
-        data = torch.rand(3, 5, 5).to(device)  # 3x5x5
-
-        # OpenCV
-        data_cv = kornia.tensor_to_image(data.clone())
-        data_cv[:, :, 0] = 360 * data_cv[:, :, 0]
-
-        expected = cv2.cvtColor(data_cv, cv2.COLOR_HLS2RGB)
-        expected = kornia.image_to_tensor(expected, False).to(device)
->>>>>>> ebcf79b7
+        expected = expected.to(device)
+        expected = expected.repeat(2, 1, 1, 1)  # 2x3x2x2
 
         # Kornia
         f = kornia.color.HlsToRgb()
-
-        data[0] = 2 * pi * data[0]
-        data = data.repeat(2, 1, 1, 1)  # 2x3x5x5
-<<<<<<< HEAD
-
-=======
->>>>>>> ebcf79b7
-        expected = expected.repeat(2, 1, 1, 1)  # 2x3x2x2
 
         assert_allclose(f(data), expected)
 
