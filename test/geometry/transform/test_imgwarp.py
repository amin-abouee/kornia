import pytest
import torch
from torch.autograd import gradcheck

import kornia
import kornia.testing as utils  # test utils
from kornia.testing import assert_close
from kornia.utils._compat import torch_version_lt
from kornia.utils.helpers import _torch_inverse_cast
from kornia.utils._compat import torch_version_lt


class TestGetPerspectiveTransform:
    @pytest.mark.parametrize("batch_size", [1, 2, 5])
    def test_smoke(self, device, dtype, batch_size):
        points_src = torch.rand(batch_size, 4, 2, device=device, dtype=dtype)
        points_dst = torch.rand(batch_size, 4, 2, device=device, dtype=dtype)

<<<<<<< HEAD
        dst_trans_src = kornia.geometry.get_perspective_transform(
            points_src, points_dst)

        assert dst_trans_src.shape == (batch_size, 3, 3)

=======
        dst_trans_src = kornia.geometry.get_perspective_transform(points_src, points_dst)

        assert dst_trans_src.shape == (batch_size, 3, 3)

    @pytest.mark.parametrize("batch_size", [1, 5])
    def test_crop_src_dst_type_mismatch(self, device, dtype, batch_size):
        # generate input data
        src_h, src_w = 3, 3
        dst_h, dst_w = 3, 3

        # [x, y] origin
        # top-left, top-right, bottom-right, bottom-left
        points_src = torch.tensor(
            [[[0, 0], [0, src_w - 1], [src_h - 1, src_w - 1], [src_h - 1, 0]]], device=device, dtype=torch.int64
        )

        # [x, y] destination
        # top-left, top-right, bottom-right, bottom-left
        points_dst = torch.tensor(
            [[[0, 0], [0, dst_w - 1], [dst_h - 1, dst_w - 1], [dst_h - 1, 0]]], device=device, dtype=dtype
        )

        # compute transformation between points
        with pytest.raises(Exception):
            _ = kornia.geometry.get_perspective_transform(points_src, points_dst)

>>>>>>> 04be0155
    def test_back_and_forth(self, device, dtype):
        # generate input data
        h_max, w_max = 64, 32  # height, width
        h = h_max * torch.rand(1, device=device, dtype=dtype)
        w = w_max * torch.rand(1, device=device, dtype=dtype)

        norm = torch.rand(1, 4, 2, device=device, dtype=dtype)
        points_src = torch.zeros_like(norm, device=device, dtype=dtype)
        points_src[:, 1, 0] = h
        points_src[:, 2, 1] = w
        points_src[:, 3, 0] = h
        points_src[:, 3, 1] = w
        points_dst = points_src + norm

        # compute transform from source to target
        dst_trans_src = kornia.geometry.get_perspective_transform(points_src, points_dst)
        points_dst_hat = kornia.geometry.transform_points(dst_trans_src, points_src)
        assert_close(points_dst, points_dst_hat)

    def test_hflip(self, device, dtype):
<<<<<<< HEAD
        points_src = torch.tensor(
            [[[0., 0.], [1., 0.], [1., 1.], [0., 1.]]], device=device, dtype=dtype)

        points_dst = torch.tensor(
            [[[1., 0.], [0., 0.], [0., 1.], [1., 1.]]], device=device, dtype=dtype)

        dst_trans_src = kornia.geometry.get_perspective_transform(
            points_src, points_dst)

        point_left = torch.tensor([[[0., 0.]]], device=device, dtype=dtype)
        point_right = torch.tensor([[[1., 0.]]], device=device, dtype=dtype)
        
        assert_close(
            kornia.geometry.transform_points(dst_trans_src, point_left),
            point_right)
=======
        points_src = torch.tensor([[[0.0, 0.0], [1.0, 0.0], [1.0, 1.0], [0.0, 1.0]]], device=device, dtype=dtype)

        points_dst = torch.tensor([[[1.0, 0.0], [0.0, 0.0], [0.0, 1.0], [1.0, 1.0]]], device=device, dtype=dtype)

        dst_trans_src = kornia.geometry.get_perspective_transform(points_src, points_dst)

        point_left = torch.tensor([[[0.0, 0.0]]], device=device, dtype=dtype)
        point_right = torch.tensor([[[1.0, 0.0]]], device=device, dtype=dtype)

        assert_close(kornia.geometry.transform_points(dst_trans_src, point_left), point_right)
>>>>>>> 04be0155

    def test_jit(self, device, dtype):
        points_src = torch.rand(1, 4, 2, device=device, dtype=dtype)
        points_dst = torch.rand(1, 4, 2, device=device, dtype=dtype)

        op = kornia.geometry.get_perspective_transform
        op_jit = torch.jit.script(op)

        assert_close(op(points_src, points_dst), op_jit(points_src, points_dst))

<<<<<<< HEAD
    @pytest.mark.skipif(
        torch_version_lt(1, 11, 0),
        reason="backward for LSTSQ not supported in pytorch < 1.11.0")
    def test_gradcheck(self, device):
        # compute gradient check
        points_src = torch.rand(1, 4, 2, device=device, dtype=torch.float64, requires_grad=True)
        points_dst = torch.rand(1, 4, 2, device=device, dtype=torch.float64, requires_grad=False)
        assert gradcheck(kornia.geometry.get_perspective_transform,
            (points_src, points_dst), raise_exception=True)
=======
    @pytest.mark.skipif(torch_version_lt(1, 11, 0), reason="backward for LSTSQ not supported in pytorch < 1.11.0")
    def test_gradcheck(self, device):
        # compute gradient check
        points_src = torch.rand(1, 4, 2, device=device, dtype=torch.float64, requires_grad=True)
        points_dst = torch.rand(1, 4, 2, device=device, dtype=torch.float64, requires_grad=True)
        assert gradcheck(kornia.geometry.get_perspective_transform, (points_src, points_dst), raise_exception=True)
>>>>>>> 04be0155


@pytest.mark.parametrize("batch_size", [1, 2, 5])
def test_rotation_matrix2d(batch_size, device, dtype):
    # generate input data
    center_base = torch.zeros(batch_size, 2, device=device, dtype=dtype)
    angle_base = torch.ones(batch_size, device=device, dtype=dtype)
    scale_base = torch.ones(batch_size, 2, device=device, dtype=dtype)

    # 90 deg rotation
    center = center_base
    angle = 90.0 * angle_base
    scale = scale_base
    M = kornia.geometry.get_rotation_matrix2d(center, angle, scale)

    for i in range(batch_size):
        assert_close(M[i, 0, 0].item(), 0.0, rtol=1e-4, atol=1e-4)
        assert_close(M[i, 0, 1].item(), 1.0, rtol=1e-4, atol=1e-4)
        assert_close(M[i, 1, 0].item(), -1.0, rtol=1e-4, atol=1e-4)
        assert_close(M[i, 1, 1].item(), 0.0, rtol=1e-4, atol=1e-4)

    # 90 deg rotation + 2x scale
    center = center_base
    angle = 90.0 * angle_base
    scale = 2.0 * scale_base
    M = kornia.geometry.get_rotation_matrix2d(center, angle, scale)

    for i in range(batch_size):
        assert_close(M[i, 0, 0].item(), 0.0, rtol=1e-4, atol=1e-4)
        assert_close(M[i, 0, 1].item(), 2.0, rtol=1e-4, atol=1e-4)
        assert_close(M[i, 1, 0].item(), -2.0, rtol=1e-4, atol=1e-4)
        assert_close(M[i, 1, 1].item(), 0.0, rtol=1e-4, atol=1e-4)

    # 45 deg rotation
    center = center_base
    angle = 45.0 * angle_base
    scale = scale_base
    M = kornia.geometry.get_rotation_matrix2d(center, angle, scale)

    for i in range(batch_size):
        assert_close(M[i, 0, 0].item(), 0.7071)
        assert_close(M[i, 0, 1].item(), 0.7071)
        assert_close(M[i, 1, 0].item(), -0.7071)
        assert_close(M[i, 1, 1].item(), 0.7071)

    # evaluate function gradient
    center = utils.tensor_to_gradcheck_var(center)  # to var
    angle = utils.tensor_to_gradcheck_var(angle)  # to var
    scale = utils.tensor_to_gradcheck_var(scale)  # to var
    assert gradcheck(kornia.geometry.get_rotation_matrix2d, (center, angle, scale), raise_exception=True)


class TestWarpAffine:
    def test_smoke(self, device, dtype):
        batch_size, channels, height, width = 1, 2, 3, 4
        aff_ab = torch.eye(2, 3, device=device, dtype=dtype)[None]  # 1x2x3
        img_b = torch.rand(batch_size, channels, height, width, device=device, dtype=dtype)
        img_a = kornia.geometry.warp_affine(img_b, aff_ab, (height, width))
        assert_close(img_b, img_a)

    @pytest.mark.parametrize("batch_shape", ([1, 3, 2, 5], [2, 4, 3, 4], [3, 5, 6, 2]))
    @pytest.mark.parametrize("out_shape", ([2, 5], [3, 4], [6, 2]))
    def test_cardinality(self, device, dtype, batch_shape, out_shape):
        batch_size, channels, height, width = batch_shape
        h_out, w_out = out_shape
        aff_ab = torch.eye(2, 3, device=device, dtype=dtype).repeat(batch_size, 1, 1)  # Bx2x3
        img_b = torch.rand(batch_size, channels, height, width, device=device, dtype=dtype)
        img_a = kornia.geometry.warp_affine(img_b, aff_ab, (h_out, w_out))
        assert img_a.shape == (batch_size, channels, h_out, w_out)

    def test_exception(self, device, dtype):
        img = torch.rand(1, 2, 3, 4, device=device, dtype=dtype)
        aff = torch.eye(2, 3, device=device, dtype=dtype)[None]
        size = (4, 5)

        with pytest.raises(TypeError):
            assert kornia.geometry.warp_affine(0.0, aff, size)

        with pytest.raises(TypeError):
            assert kornia.geometry.warp_affine(img, 0.0, size)

        with pytest.raises(ValueError):
            img = torch.rand(2, 3, 4, device=device, dtype=dtype)
            assert kornia.geometry.warp_affine(img, aff, size)

        with pytest.raises(ValueError):
            aff = torch.eye(2, 2, device=device, dtype=dtype)[None]
            assert kornia.geometry.warp_affine(img, aff, size)

    def test_translation(self, device, dtype):
        offset = 1.0
        h, w = 3, 4
        aff_ab = torch.eye(2, 3, device=device, dtype=dtype)[None]
        aff_ab[..., -1] += offset

        img_b = torch.arange(float(h * w), device=device, dtype=dtype).view(1, 1, h, w)

        expected = torch.zeros_like(img_b)
        expected[..., 1:, 1:] = img_b[..., :2, :3]

        # Same as opencv: cv2.warpAffine(kornia.tensor_to_image(img_b), aff_ab[0].numpy(), (w, h))
        img_a = kornia.geometry.warp_affine(img_b, aff_ab, (h, w))
        assert_close(img_a, expected)

    def test_rotation_inverse(self, device, dtype):
        h, w = 4, 4
        img_b = torch.rand(1, 1, h, w, device=device, dtype=dtype)

        # create rotation matrix of 90deg (anti-clockwise)
        center = torch.tensor([[w - 1, h - 1]], device=device, dtype=dtype) / 2
        scale = torch.ones((1, 2), device=device, dtype=dtype)
        angle = 90.0 * torch.ones(1, device=device, dtype=dtype)
        aff_ab_2x3 = kornia.geometry.get_rotation_matrix2d(center, angle, scale)
        # Same as opencv: cv2.getRotationMatrix2D(((w-1)/2,(h-1)/2), 90., 1.)

        # warp the tensor
        # Same as opencv: cv2.warpAffine(kornia.tensor_to_image(img_b), aff_ab[0].numpy(), (w, h))
        img_a = kornia.geometry.warp_affine(img_b, aff_ab_2x3, (h, w))

        # invert the transform
        aff_ab_3x3 = kornia.geometry.conversions.convert_affinematrix_to_homography(aff_ab_2x3)
        aff_ba_2x3 = _torch_inverse_cast(aff_ab_3x3)[..., :2, :]
        img_b_hat = kornia.geometry.warp_affine(img_a, aff_ba_2x3, (h, w))
        assert_close(img_b_hat, img_b, atol=1e-3, rtol=1e-3)

    def test_jit(self, device, dtype):
        aff_ab = torch.eye(2, 3, device=device, dtype=dtype)[None]
        img = torch.rand(1, 2, 3, 4, device=device, dtype=dtype)
        args = (img, aff_ab, (4, 5))
        op = kornia.geometry.warp_affine
        op_jit = torch.jit.script(op)
        assert_close(op(*args), op_jit(*args))

    def test_gradcheck(self, device, dtype):
        batch_size, channels, height, width = 1, 2, 3, 4
        aff_ab = torch.eye(2, 3, device=device, dtype=dtype)[None] + 1e-6  # 1x2x3
        img_b = torch.rand(batch_size, channels, height, width, device=device, dtype=dtype)
        aff_ab = utils.tensor_to_gradcheck_var(aff_ab)  # to var
        img_b = utils.tensor_to_gradcheck_var(img_b)  # to var
        assert gradcheck(kornia.geometry.warp_affine, (img_b, aff_ab, (height, width)), raise_exception=True)

    def test_fill_padding_translation(self, device, dtype):
        offset = 1.0
        h, w = 3, 4
        aff_ab = torch.eye(2, 3, device=device, dtype=dtype)[None]
        aff_ab[..., -1] += offset

        img_b = torch.arange(float(3 * h * w), device=device, dtype=dtype).view(1, 3, h, w)

        # normally fill_value will also be converted to the right device and type in warp_affine
        fill_value = torch.tensor([0.5, 0.2, 0.1], device=device, dtype=dtype)

        img_a = kornia.geometry.warp_affine(img_b, aff_ab, (h, w), padding_mode="fill", fill_value=fill_value)
        top_row_mean = img_a[..., :1, :].mean(dim=[0, 2, 3])
        first_col_mean = img_a[..., :1].mean(dim=[0, 2, 3])
        assert_close(top_row_mean, fill_value)
        assert_close(first_col_mean, fill_value)


class TestWarpPerspective:
    def test_smoke(self, device, dtype):
        batch_size, channels, height, width = 1, 2, 3, 4
        img_b = torch.rand(batch_size, channels, height, width, device=device, dtype=dtype)
        H_ab = kornia.eye_like(3, img_b)
        img_a = kornia.geometry.warp_perspective(img_b, H_ab, (height, width))
        assert_close(img_b, img_a)

    @pytest.mark.parametrize("batch_shape", ([1, 3, 2, 5], [2, 4, 3, 4], [3, 5, 6, 2]))
    @pytest.mark.parametrize("out_shape", ([2, 5], [3, 4], [6, 2]))
    def test_cardinality(self, device, dtype, batch_shape, out_shape):
        batch_size, channels, height, width = batch_shape
        h_out, w_out = out_shape
        img_b = torch.rand(batch_size, channels, height, width, device=device, dtype=dtype)
        H_ab = kornia.eye_like(3, img_b)
        img_a = kornia.geometry.warp_perspective(img_b, H_ab, (h_out, w_out))
        assert img_a.shape == (batch_size, channels, h_out, w_out)

    def test_exception(self, device, dtype):
        img = torch.rand(1, 2, 3, 4, device=device, dtype=dtype)
        homo = torch.eye(3, device=device, dtype=dtype)[None]
        size = (4, 5)

        with pytest.raises(TypeError):
            assert kornia.geometry.warp_perspective(0.0, homo, size)

        with pytest.raises(TypeError):
            assert kornia.geometry.warp_perspective(img, 0.0, size)

        with pytest.raises(ValueError):
            img = torch.rand(2, 3, 4, device=device, dtype=dtype)
            assert kornia.geometry.warp_perspective(img, homo, size)

        with pytest.raises(ValueError):
            homo = torch.eye(2, 2, device=device, dtype=dtype)[None]
            assert kornia.geometry.warp_perspective(img, homo, size)

    def test_translation(self, device, dtype):
        offset = 1.0
        h, w = 3, 4

        img_b = torch.arange(float(h * w), device=device, dtype=dtype).view(1, 1, h, w)
        homo_ab = kornia.eye_like(3, img_b)
        homo_ab[..., :2, -1] += offset

        expected = torch.zeros_like(img_b)
        expected[..., 1:, 1:] = img_b[..., :2, :3]

        # Same as opencv: cv2.warpPerspective(kornia.tensor_to_image(img_b), homo_ab[0].numpy(), (w, h))
        img_a = kornia.geometry.warp_perspective(img_b, homo_ab, (h, w))
        assert_close(img_a, expected, atol=1e-4, rtol=1e-4)

    def test_translation_normalized(self, device, dtype):
        offset = 1.0
        h, w = 3, 4

        img_b = torch.arange(float(h * w), device=device, dtype=dtype).view(1, 1, h, w)
        homo_ab = kornia.eye_like(3, img_b)
        homo_ab[..., :2, -1] += offset

        expected = torch.zeros_like(img_b)
        expected[..., 1:, 1:] = img_b[..., :2, :3]

        # Same as opencv: cv2.warpPerspective(kornia.tensor_to_image(img_b), homo_ab[0].numpy(), (w, h))
        img_a = kornia.geometry.transform.homography_warp(img_b, homo_ab, (h, w), normalized_homography=False)
        assert_close(img_a, expected, atol=1e-4, rtol=1e-4)

    def test_rotation_inverse(self, device, dtype):
        h, w = 4, 4
        img_b = torch.rand(1, 1, h, w, device=device, dtype=dtype)

        # create rotation matrix of 90deg (anti-clockwise)
        center = torch.tensor([[w - 1, h - 1]], device=device, dtype=dtype) / 2
        scale = torch.ones((1, 2), device=device, dtype=dtype)
        angle = 90.0 * torch.ones(1, device=device, dtype=dtype)
        aff_ab = kornia.geometry.get_rotation_matrix2d(center, angle, scale)
        # Same as opencv: cv2.getRotationMatrix2D(((w-1)/2,(h-1)/2), 90., 1.)

        H_ab = kornia.geometry.convert_affinematrix_to_homography(aff_ab)  # Bx3x3

        # warp the tensor
        # Same as opencv: cv2.warpPerspecive(kornia.tensor_to_image(img_b), H_ab[0].numpy(), (w, h))
        img_a = kornia.geometry.warp_perspective(img_b, H_ab, (h, w))

        # invert the transform
        H_ba = _torch_inverse_cast(H_ab)
        img_b_hat = kornia.geometry.warp_perspective(img_a, H_ba, (h, w))
        assert_close(img_b_hat, img_b, rtol=1e-4, atol=1e-4)

    @pytest.mark.parametrize("batch_size", [1, 5])
    @pytest.mark.parametrize("channels", [1, 5])
    def test_crop(self, batch_size, channels, device, dtype):
        # generate input data
        src_h, src_w = 3, 3
        dst_h, dst_w = 3, 3

        # [x, y] origin
        # top-left, top-right, bottom-right, bottom-left
        points_src = torch.tensor(
            [[[0, 0], [0, src_w - 1], [src_h - 1, src_w - 1], [src_h - 1, 0]]], device=device, dtype=dtype
        )

        # [x, y] destination
        # top-left, top-right, bottom-right, bottom-left
        points_dst = torch.tensor(
            [[[0, 0], [0, dst_w - 1], [dst_h - 1, dst_w - 1], [dst_h - 1, 0]]], device=device, dtype=dtype
        )

        # compute transformation between points
        dst_trans_src = kornia.geometry.get_perspective_transform(points_src, points_dst).expand(batch_size, -1, -1)

        # warp tensor
        patch = torch.tensor(
            [[[[1, 2, 3, 4], [5, 6, 7, 8], [9, 10, 11, 12], [13, 14, 15, 16]]]], device=device, dtype=dtype
        ).expand(batch_size, channels, -1, -1)

        expected = patch[..., :3, :3]

        # warp and assert
        patch_warped = kornia.geometry.warp_perspective(patch, dst_trans_src, (dst_h, dst_w))
        assert_close(patch_warped, expected)

    def test_crop_center_resize(self, device, dtype):
        # generate input data
        dst_h, dst_w = 4, 4

        # [x, y] origin
        # top-left, top-right, bottom-right, bottom-left
        points_src = torch.tensor([[[1, 1], [1, 2], [2, 2], [2, 1]]], device=device, dtype=dtype)

        # [x, y] destination
        # top-left, top-right, bottom-right, bottom-left
        points_dst = torch.tensor(
            [[[0, 0], [0, dst_w - 1], [dst_h - 1, dst_w - 1], [dst_h - 1, 0]]], device=device, dtype=dtype
        )

        # compute transformation between points
        dst_trans_src = kornia.geometry.get_perspective_transform(points_src, points_dst)

        # warp tensor
        patch = torch.tensor(
            [[[[1, 2, 3, 4], [5, 6, 7, 8], [9, 10, 11, 12], [13, 14, 15, 16]]]], device=device, dtype=dtype
        )

        expected = torch.tensor(
            [
                [
                    [
                        [6.0000, 6.3333, 6.6667, 7.0000],
                        [7.3333, 7.6667, 8.0000, 8.3333],
                        [8.6667, 9.0000, 9.3333, 9.6667],
                        [10.0000, 10.3333, 10.6667, 11.0000],
                    ]
                ]
            ],
            device=device,
            dtype=dtype,
        )

        # warp and assert
        patch_warped = kornia.geometry.warp_perspective(patch, dst_trans_src, (dst_h, dst_w))
        assert_close(patch_warped, expected)

    def test_jit(self, device, dtype):
        img = torch.rand(1, 2, 3, 4, device=device, dtype=dtype)
        H_ab = kornia.eye_like(3, img)
        args = (img, H_ab, (4, 5))
        op = kornia.geometry.warp_perspective
        op_jit = torch.jit.script(op)
        assert_close(op(*args), op_jit(*args))

    def test_gradcheck(self, device, dtype):
        batch_size, channels, height, width = 1, 2, 3, 4
        img_b = torch.rand(batch_size, channels, height, width, device=device, dtype=dtype)
        H_ab = kornia.eye_like(3, img_b)
        img_b = utils.tensor_to_gradcheck_var(img_b)  # to var
        # TODO(dmytro/edgar): firgure out why gradient don't propagate for the tranaform
        H_ab = utils.tensor_to_gradcheck_var(H_ab, requires_grad=False)  # to var
        assert gradcheck(kornia.geometry.warp_perspective, (img_b, H_ab, (height, width)), raise_exception=True)

    def test_fill_padding_translation(self, device, dtype):
        offset = 1.0
        h, w = 3, 4

        img_b = torch.arange(float(3 * h * w), device=device, dtype=dtype).view(1, 3, h, w)
        homo_ab = kornia.eye_like(3, img_b)
        homo_ab[..., :2, -1] += offset

        # normally fill_value will also be converted to the right device and type in warp_perspective
        fill_value = torch.tensor([0.5, 0.2, 0.1], device=device, dtype=dtype)

        img_a = kornia.geometry.warp_perspective(img_b, homo_ab, (h, w), padding_mode="fill", fill_value=fill_value)
        top_row_mean = img_a[..., :1, :].mean(dim=[0, 2, 3])
        first_col_mean = img_a[..., :1].mean(dim=[0, 2, 3])
        assert_close(top_row_mean, fill_value)
        assert_close(first_col_mean, fill_value)


class TestRemap:
    def test_smoke(self, device, dtype):
        height, width = 3, 4
        input = torch.ones(1, 1, height, width, device=device, dtype=dtype)
        grid = kornia.utils.create_meshgrid(height, width, normalized_coordinates=False, device=device, dtype=dtype)
        input_warped = kornia.geometry.remap(
            input, grid[..., 0], grid[..., 1], normalized_coordinates=False, align_corners=True
        )
        assert_close(input, input_warped, rtol=1e-4, atol=1e-4)

    def test_different_size(self, device, dtype):
        height, width = 3, 4
        grid = kornia.utils.create_meshgrid(height, width, device=device, dtype=dtype)

        img = torch.rand(1, 2, 6, 5, device=device, dtype=dtype)
        img_warped = kornia.geometry.remap(img, grid[..., 0], grid[..., 1])
        assert img_warped.shape == (1, 2, height, width)

    def test_shift(self, device, dtype):
        height, width = 3, 4
        inp = torch.tensor(
            [[[[1.0, 1.0, 1.0, 1.0], [1.0, 1.0, 1.0, 1.0], [1.0, 1.0, 1.0, 1.0]]]], device=device, dtype=dtype
        )
        expected = torch.tensor(
            [[[[1.0, 1.0, 1.0, 0.0], [1.0, 1.0, 1.0, 0.0], [0.0, 0.0, 0.0, 0.0]]]], device=device, dtype=dtype
        )

        grid = kornia.utils.create_meshgrid(height, width, normalized_coordinates=False, device=device).to(dtype)
        grid += 1.0  # apply shift in both x/y direction

        input_warped = kornia.geometry.remap(inp, grid[..., 0], grid[..., 1], align_corners=True)
        assert_close(input_warped, expected, rtol=1e-4, atol=1e-4)

    def test_shift_batch(self, device, dtype):
        height, width = 3, 4
        inp = torch.tensor(
            [[[[1.0, 1.0, 1.0, 1.0], [1.0, 1.0, 1.0, 1.0], [1.0, 1.0, 1.0, 1.0]]]], device=device, dtype=dtype
        ).repeat(2, 1, 1, 1)

        expected = torch.tensor(
            [
                [[[1.0, 1.0, 1.0, 0.0], [1.0, 1.0, 1.0, 0.0], [1.0, 1.0, 1.0, 0.0]]],
                [[[1.0, 1.0, 1.0, 1.0], [1.0, 1.0, 1.0, 1.0], [0.0, 0.0, 0.0, 0.0]]],
            ],
            device=device,
            dtype=dtype,
        )

        # generate a batch of grids
        grid = kornia.utils.create_meshgrid(height, width, normalized_coordinates=False, device=device).to(dtype)
        grid = grid.repeat(2, 1, 1, 1)
        grid[0, ..., 0] += 1.0  # apply shift in the x direction
        grid[1, ..., 1] += 1.0  # apply shift in the y direction

        input_warped = kornia.geometry.remap(inp, grid[..., 0], grid[..., 1], align_corners=True)
        assert_close(input_warped, expected, rtol=1e-4, atol=1e-4)

    def test_shift_batch_broadcast(self, device, dtype):
        height, width = 3, 4
        inp = torch.tensor(
            [[[[1.0, 1.0, 1.0, 1.0], [1.0, 1.0, 1.0, 1.0], [1.0, 1.0, 1.0, 1.0]]]], device=device, dtype=dtype
        ).repeat(2, 1, 1, 1)
        expected = torch.tensor(
            [[[[1.0, 1.0, 1.0, 0.0], [1.0, 1.0, 1.0, 0.0], [0.0, 0.0, 0.0, 0.0]]]], device=device, dtype=dtype
        ).repeat(2, 1, 1, 1)

        grid = kornia.utils.create_meshgrid(height, width, normalized_coordinates=False, device=device).to(dtype)
        grid += 1.0  # apply shift in both x/y direction

        input_warped = kornia.geometry.remap(inp, grid[..., 0], grid[..., 1], align_corners=True)
        assert_close(input_warped, expected, rtol=1e-4, atol=1e-4)

    def test_normalized_coordinates(self, device, dtype):
        height, width = 3, 4
        normalized_coordinates = True
        inp = torch.tensor(
            [[[[1.0, 1.0, 1.0, 1.0], [1.0, 1.0, 1.0, 1.0], [1.0, 1.0, 1.0, 1.0]]]], device=device, dtype=dtype
        ).repeat(2, 1, 1, 1)
        expected = torch.tensor(
            [[[[1.0, 1.0, 1.0, 1.0], [1.0, 1.0, 1.0, 1.0], [1.0, 1.0, 1.0, 1.0]]]], device=device, dtype=dtype
        ).repeat(2, 1, 1, 1)

        grid = kornia.utils.create_meshgrid(
            height, width, normalized_coordinates=normalized_coordinates, device=device
        ).to(dtype)

        # Normalized input coordinates
        input_warped = kornia.geometry.remap(
            inp, grid[..., 0], grid[..., 1], align_corners=True, normalized_coordinates=normalized_coordinates
        )
        assert_close(input_warped, expected, rtol=1e-4, atol=1e-4)

    def test_gradcheck(self, device, dtype):
        batch_size, channels, height, width = 1, 2, 3, 4
        img = torch.rand(batch_size, channels, height, width, device=device, dtype=dtype)
        img = utils.tensor_to_gradcheck_var(img)  # to var

        grid = kornia.utils.create_meshgrid(height, width, normalized_coordinates=False, device=device).to(dtype)
        grid = utils.tensor_to_gradcheck_var(grid, requires_grad=False)  # to var

        assert gradcheck(
            kornia.geometry.remap, (img, grid[..., 0], grid[..., 1], 'bilinear', 'zeros', True), raise_exception=True
        )

    def test_jit(self, device, dtype):
        batch_size, channels, height, width = 1, 1, 3, 4
        img = torch.ones(batch_size, channels, height, width, device=device, dtype=dtype)

        grid = kornia.utils.create_meshgrid(height, width, normalized_coordinates=False, device=device).to(dtype)
        grid += 1.0  # apply some shift

        op = kornia.geometry.remap
        op_script = torch.jit.script(op)

        inputs = (img, grid[..., 0], grid[..., 1], 'bilinear', 'zeros', True)
        actual = op_script(*inputs)
        expected = op(*inputs)
        assert_close(actual, expected, rtol=1e-4, atol=1e-4)


class TestInvertAffineTransform:
    def test_smoke(self, device, dtype):
        matrix = torch.eye(2, 3, device=device, dtype=dtype)[None]
        matrix_inv = kornia.geometry.invert_affine_transform(matrix)
        assert_close(matrix, matrix_inv, rtol=1e-4, atol=1e-4)

    def test_rot90(self, device, dtype):
        angle = torch.tensor([90.0], device=device, dtype=dtype)
        scale = torch.tensor([[1.0, 1.0]], device=device, dtype=dtype)
        center = torch.tensor([[0.0, 0.0]], device=device, dtype=dtype)
        expected = torch.tensor([[[0.0, -1.0, 0.0], [1.0, 0.0, 0.0]]], device=device, dtype=dtype)
        matrix = kornia.geometry.get_rotation_matrix2d(center, angle, scale)
        matrix_inv = kornia.geometry.invert_affine_transform(matrix)
        assert_close(matrix_inv, expected, rtol=1e-4, atol=1e-4)

    def test_rot90_batch(self, device, dtype):
        angle = torch.tensor([90.0], device=device, dtype=dtype)
        scale = torch.tensor([[1.0, 1.0]], device=device, dtype=dtype)
        center = torch.tensor([[0.0, 0.0]], device=device, dtype=dtype)
        expected = torch.tensor([[[0.0, -1.0, 0.0], [1.0, 0.0, 0.0]]], device=device, dtype=dtype).repeat(2, 1, 1)
        matrix = kornia.geometry.get_rotation_matrix2d(center, angle, scale).repeat(2, 1, 1)
        matrix_inv = kornia.geometry.invert_affine_transform(matrix)
        assert_close(matrix_inv, expected, rtol=1e-4, atol=1e-4)

    def test_gradcheck(self, device, dtype):
        matrix = torch.eye(2, 3, device=device, dtype=dtype)[None]
        matrix = utils.tensor_to_gradcheck_var(matrix)  # to var
        assert gradcheck(kornia.geometry.invert_affine_transform, (matrix,), raise_exception=True)

    def test_jit(self, device, dtype):
        op = kornia.geometry.invert_affine_transform
        op_script = torch.jit.script(op)

        matrix = torch.eye(2, 3, device=device, dtype=dtype)[None]
        actual = op_script(matrix)
        expected = op(matrix)
        assert_close(actual, expected, rtol=1e-4, atol=1e-4)<|MERGE_RESOLUTION|>--- conflicted
+++ resolved
@@ -7,7 +7,6 @@
 from kornia.testing import assert_close
 from kornia.utils._compat import torch_version_lt
 from kornia.utils.helpers import _torch_inverse_cast
-from kornia.utils._compat import torch_version_lt
 
 
 class TestGetPerspectiveTransform:
@@ -16,13 +15,6 @@
         points_src = torch.rand(batch_size, 4, 2, device=device, dtype=dtype)
         points_dst = torch.rand(batch_size, 4, 2, device=device, dtype=dtype)
 
-<<<<<<< HEAD
-        dst_trans_src = kornia.geometry.get_perspective_transform(
-            points_src, points_dst)
-
-        assert dst_trans_src.shape == (batch_size, 3, 3)
-
-=======
         dst_trans_src = kornia.geometry.get_perspective_transform(points_src, points_dst)
 
         assert dst_trans_src.shape == (batch_size, 3, 3)
@@ -49,7 +41,6 @@
         with pytest.raises(Exception):
             _ = kornia.geometry.get_perspective_transform(points_src, points_dst)
 
->>>>>>> 04be0155
     def test_back_and_forth(self, device, dtype):
         # generate input data
         h_max, w_max = 64, 32  # height, width
@@ -70,23 +61,6 @@
         assert_close(points_dst, points_dst_hat)
 
     def test_hflip(self, device, dtype):
-<<<<<<< HEAD
-        points_src = torch.tensor(
-            [[[0., 0.], [1., 0.], [1., 1.], [0., 1.]]], device=device, dtype=dtype)
-
-        points_dst = torch.tensor(
-            [[[1., 0.], [0., 0.], [0., 1.], [1., 1.]]], device=device, dtype=dtype)
-
-        dst_trans_src = kornia.geometry.get_perspective_transform(
-            points_src, points_dst)
-
-        point_left = torch.tensor([[[0., 0.]]], device=device, dtype=dtype)
-        point_right = torch.tensor([[[1., 0.]]], device=device, dtype=dtype)
-        
-        assert_close(
-            kornia.geometry.transform_points(dst_trans_src, point_left),
-            point_right)
-=======
         points_src = torch.tensor([[[0.0, 0.0], [1.0, 0.0], [1.0, 1.0], [0.0, 1.0]]], device=device, dtype=dtype)
 
         points_dst = torch.tensor([[[1.0, 0.0], [0.0, 0.0], [0.0, 1.0], [1.0, 1.0]]], device=device, dtype=dtype)
@@ -97,7 +71,6 @@
         point_right = torch.tensor([[[1.0, 0.0]]], device=device, dtype=dtype)
 
         assert_close(kornia.geometry.transform_points(dst_trans_src, point_left), point_right)
->>>>>>> 04be0155
 
     def test_jit(self, device, dtype):
         points_src = torch.rand(1, 4, 2, device=device, dtype=dtype)
@@ -108,24 +81,12 @@
 
         assert_close(op(points_src, points_dst), op_jit(points_src, points_dst))
 
-<<<<<<< HEAD
-    @pytest.mark.skipif(
-        torch_version_lt(1, 11, 0),
-        reason="backward for LSTSQ not supported in pytorch < 1.11.0")
-    def test_gradcheck(self, device):
-        # compute gradient check
-        points_src = torch.rand(1, 4, 2, device=device, dtype=torch.float64, requires_grad=True)
-        points_dst = torch.rand(1, 4, 2, device=device, dtype=torch.float64, requires_grad=False)
-        assert gradcheck(kornia.geometry.get_perspective_transform,
-            (points_src, points_dst), raise_exception=True)
-=======
     @pytest.mark.skipif(torch_version_lt(1, 11, 0), reason="backward for LSTSQ not supported in pytorch < 1.11.0")
     def test_gradcheck(self, device):
         # compute gradient check
         points_src = torch.rand(1, 4, 2, device=device, dtype=torch.float64, requires_grad=True)
         points_dst = torch.rand(1, 4, 2, device=device, dtype=torch.float64, requires_grad=True)
         assert gradcheck(kornia.geometry.get_perspective_transform, (points_src, points_dst), raise_exception=True)
->>>>>>> 04be0155
 
 
 @pytest.mark.parametrize("batch_size", [1, 2, 5])
